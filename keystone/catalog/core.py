# vim: tabstop=4 shiftwidth=4 softtabstop=4

# Copyright 2012 OpenStack LLC
# Copyright 2012 Canonical Ltd.
#
# Licensed under the Apache License, Version 2.0 (the "License"); you may
# not use this file except in compliance with the License. You may obtain
# a copy of the License at
#
#      http://www.apache.org/licenses/LICENSE-2.0
#
# Unless required by applicable law or agreed to in writing, software
# distributed under the License is distributed on an "AS IS" BASIS, WITHOUT
# WARRANTIES OR CONDITIONS OF ANY KIND, either express or implied. See the
# License for the specific language governing permissions and limitations
# under the License.

"""Main entry point into the Catalog service."""

import uuid

<<<<<<< HEAD
from keystone.common import logging
=======
from keystone.common import controller
>>>>>>> 399cb4cc
from keystone.common import manager
from keystone.common import wsgi
from keystone import config
from keystone import exception
from keystone import identity
from keystone import policy
from keystone import token


CONF = config.CONF
LOG = logging.getLogger(__name__)


def format_url(url, data):
    """Helper Method for all Backend Catalog's to Deal with URLS"""
    try:
        result = url.replace('$(', '%(') % data
    except AttributeError:
        return None
    except KeyError as e:
        LOG.error("Malformed endpoint %s - unknown key %s" %
                  (url, str(e)))
        raise exception.MalformedEndpoint(endpoint=url)
    except TypeError as e:
        LOG.error("Malformed endpoint %s - type mismatch %s \
                  (are you missing brackets ?)" %
                  (url, str(e)))
        raise exception.MalformedEndpoint(endpoint=url)
    except ValueError as e:
        LOG.error("Malformed endpoint %s - incomplete format \
                  (are you missing a type notifier ?)" % url)
        raise exception.MalformedEndpoint(endpoint=url)
    return result


class Manager(manager.Manager):
    """Default pivot point for the Catalog backend.

    See :mod:`keystone.common.manager.Manager` for more details on how this
    dynamically calls the backend.

    """

    def __init__(self):
        super(Manager, self).__init__(CONF.catalog.driver)

    def get_service(self, context, service_id):
        try:
            return self.driver.get_service(service_id)
        except exception.NotFound:
            raise exception.ServiceNotFound(service_id=service_id)

    def delete_service(self, context, service_id):
        try:
            return self.driver.delete_service(service_id)
        except exception.NotFound:
            raise exception.ServiceNotFound(service_id=service_id)

    def create_endpoint(self, context, endpoint_id, endpoint_ref):
        try:
            return self.driver.create_endpoint(endpoint_id, endpoint_ref)
        except exception.NotFound:
            service_id = endpoint_ref.get('service_id')
            raise exception.ServiceNotFound(service_id=service_id)

    def delete_endpoint(self, context, endpoint_id):
        try:
            return self.driver.delete_endpoint(endpoint_id)
        except exception.NotFound:
            raise exception.EndpointNotFound(endpoint_id=endpoint_id)

    def get_endpoint(self, context, endpoint_id):
        try:
            return self.driver.get_endpoint(endpoint_id)
        except exception.NotFound:
            raise exception.EndpointNotFound(endpoint_id=endpoint_id)

    def get_catalog(self, context, user_id, tenant_id, metadata=None):
        try:
            return self.driver.get_catalog(user_id, tenant_id, metadata)
        except exception.NotFound:
            raise exception.NotFound('Catalog not found for user and tenant')


class Driver(object):
    """Interface description for an Catalog driver."""
    def create_service(self, service_id, service_ref):
        """Creates a new service.

        :raises: keystone.exception.Conflict

        """
        raise exception.NotImplemented()

    def list_services(self):
        """List all service ids in catalog.

        :returns: list of service_ids or an empty list.

        """
        raise exception.NotImplemented()

    def get_all_services(self):
        """List all services.

        :returns: list of service_refs or an empty list.

        """
        raise exception.NotImplemented()

    def get_service(self, service_id):
        """Get service by id.

        :returns: service_ref dict
        :raises: keystone.exception.ServiceNotFound

        """
        raise exception.NotImplemented()

    def update_service(self, service_id):
        """Update service by id.

        :returns: service_ref dict
        :raises: keystone.exception.ServiceNotFound

        """
        raise exception.NotImplemented()

    def delete_service(self, service_id):
        """Deletes an existing service.

        :raises: keystone.exception.ServiceNotFound

        """
        raise exception.NotImplemented()

    def create_endpoint(self, endpoint_id, endpoint_ref):
        """Creates a new endpoint for a service.

        :raises: keystone.exception.Conflict,
                 keystone.exception.ServiceNotFound

        """
        raise exception.NotImplemented()

    def get_endpoint(self, endpoint_id):
        """Get endpoint by id.

        :returns: endpoint_ref dict
        :raises: keystone.exception.EndpointNotFound

        """
        raise exception.NotImplemented()

    def list_endpoints(self):
        """List all endpoint ids in catalog.

        :returns: list of endpoint_ids or an empty list.

        """
        raise exception.NotImplemented()

    def get_all_endpoints(self):
        """List all endpoints.

        :returns: list of endpoint_refs or an empty list.

        """
        raise exception.NotImplemented()

    def update_endpoint(self, endpoint_id, endpoint_ref):
        """Get endpoint by id.

        :returns: endpoint_ref dict
        :raises: keystone.exception.EndpointNotFound
                 keystone.exception.ServiceNotFound

        """
        raise exception.NotImplemented()

    def delete_endpoint(self, endpoint_id):
        """Deletes an endpoint for a service.

        :raises: keystone.exception.EndpointNotFound

        """
        raise exception.NotImplemented()

    def get_catalog(self, user_id, tenant_id, metadata=None):
        """Retreive and format the current service catalog.

        Example::

            { 'RegionOne':
                {'compute': {
                    'adminURL': u'http://host:8774/v1.1/tenantid',
                    'internalURL': u'http://host:8774/v1.1/tenant_id',
                    'name': 'Compute Service',
                    'publicURL': u'http://host:8774/v1.1/tenantid'},
                 'ec2': {
                    'adminURL': 'http://host:8773/services/Admin',
                    'internalURL': 'http://host:8773/services/Cloud',
                    'name': 'EC2 Service',
                    'publicURL': 'http://host:8773/services/Cloud'}}

        :returns: A nested dict representing the service catalog or an
                  empty dict.
        :raises: keystone.exception.NotFound

        """
        raise exception.NotImplemented()


class ServiceController(wsgi.Application):
    def __init__(self):
        self.catalog_api = Manager()
        self.identity_api = identity.Manager()
        self.policy_api = policy.Manager()
        self.token_api = token.Manager()
        super(ServiceController, self).__init__()

    # CRUD extensions
    # NOTE(termie): this OS-KSADM stuff is not very consistent
    def get_services(self, context):
        self.assert_admin(context)
        service_list = self.catalog_api.list_services(context)
        service_refs = [self.catalog_api.get_service(context, x)
                        for x in service_list]
        return {'OS-KSADM:services': service_refs}

    def get_service(self, context, service_id):
        self.assert_admin(context)
        service_ref = self.catalog_api.get_service(context, service_id)
        return {'OS-KSADM:service': service_ref}

    def delete_service(self, context, service_id):
        self.assert_admin(context)
        self.catalog_api.delete_service(context, service_id)

    def create_service(self, context, OS_KSADM_service):
        self.assert_admin(context)
        service_id = uuid.uuid4().hex
        service_ref = OS_KSADM_service.copy()
        service_ref['id'] = service_id
        new_service_ref = self.catalog_api.create_service(
            context, service_id, service_ref)
        return {'OS-KSADM:service': new_service_ref}


class EndpointController(wsgi.Application):
    def __init__(self):
        self.catalog_api = Manager()
        self.identity_api = identity.Manager()
        self.policy_api = policy.Manager()
        self.token_api = token.Manager()
        super(EndpointController, self).__init__()

    def get_endpoints(self, context):
        self.assert_admin(context)
        endpoint_list = self.catalog_api.list_endpoints(context)
        endpoint_refs = [self.catalog_api.get_endpoint(context, e)
                         for e in endpoint_list]
        return {'endpoints': endpoint_refs}

    def create_endpoint(self, context, endpoint):
        self.assert_admin(context)
        endpoint_id = uuid.uuid4().hex
        endpoint_ref = endpoint.copy()
        endpoint_ref['id'] = endpoint_id
        new_endpoint_ref = self.catalog_api.create_endpoint(
            context, endpoint_id, endpoint_ref)
        return {'endpoint': new_endpoint_ref}

    def delete_endpoint(self, context, endpoint_id):
        self.assert_admin(context)
        self.catalog_api.delete_endpoint(context, endpoint_id)


class ServiceControllerV3(controller.V3Controller):
    def create_service(self, context, service):
        self.assert_admin(context)

        ref = self._assign_unique_id(self._normalize_dict(service))
        self._require_attribute(ref, 'type')

        ref = self.catalog_api.create_service(context, ref['id'], ref)
        return {'service': ref}

    def list_services(self, context):
        self.assert_admin(context)

        refs = self.catalog_api.get_all_services(context)
        refs = self._filter_by_attribute(context, refs, 'type')
        return {'services': self._paginate(context, refs)}

    def get_service(self, context, service_id):
        self.assert_admin(context)

        ref = self.catalog_api.get_service(context, service_id)
        return {'service': ref}

    def update_service(self, context, service_id, service):
        self.assert_admin(context)

        self._require_matching_id(service_id, service)

        ref = self.catalog_api.update_service(context, service_id, service)
        return {'service': ref}

    def delete_service(self, context, service_id):
        self.assert_admin(context)

        return self.catalog_api.delete_service(context, service_id)


class EndpointControllerV3(controller.V3Controller):
    def create_endpoint(self, context, endpoint):
        self.assert_admin(context)

        ref = self._assign_unique_id(self._normalize_dict(endpoint))
        self._require_attribute(ref, 'service_id')
        self._require_attribute(ref, 'interface')
        self.catalog_api.get_service(context, ref['service_id'])

        ref = self.catalog_api.create_endpoint(context, ref['id'], ref)
        return {'endpoint': ref}

    def list_endpoints(self, context):
        self.assert_admin(context)

        refs = self.catalog_api.get_all_endpoints(context)
        refs = self._filter_by_attribute(context, refs, 'service_id')
        refs = self._filter_by_attribute(context, refs, 'interface')
        return {'endpoints': self._paginate(context, refs)}

    def get_endpoint(self, context, endpoint_id):
        self.assert_admin(context)

        ref = self.catalog_api.get_endpoint(context, endpoint_id)
        return {'endpoint': ref}

    def update_endpoint(self, context, endpoint_id, endpoint):
        self.assert_admin(context)

        self._require_matching_id(endpoint_id, endpoint)

        if 'service_id' in endpoint:
            self.catalog_api.get_service(context, endpoint['service_id'])

        ref = self.catalog_api.update_endpoint(context, endpoint_id, endpoint)
        return {'endpoint': ref}

    def delete_endpoint(self, context, endpoint_id):
        self.assert_admin(context)
        return self.catalog_api.delete_endpoint(context, endpoint_id)<|MERGE_RESOLUTION|>--- conflicted
+++ resolved
@@ -19,11 +19,8 @@
 
 import uuid
 
-<<<<<<< HEAD
+from keystone.common import controller
 from keystone.common import logging
-=======
-from keystone.common import controller
->>>>>>> 399cb4cc
 from keystone.common import manager
 from keystone.common import wsgi
 from keystone import config
